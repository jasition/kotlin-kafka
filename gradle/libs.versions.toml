[versions]
kotest = "5.8.0"
kafka = "3.6.1"
kotlin = "1.9.22"
kotlinx-coroutines = "1.7.3"
<<<<<<< HEAD
dokka = "1.9.0"
knit = "0.4.0"
kover = "0.7.4"
testcontainers-kafka = "1.19.1"
slf4j = "2.0.9"
spotless="6.22.0"
publish="0.25.3"
power-assert="0.13.0"
=======
dokka = "1.9.10"
knit = "0.5.0"
kover = "0.7.5"
testcontainers-kafka = "1.19.4"
slf4j = "2.0.11"
spotless="6.25.0"
publish="0.27.0"
>>>>>>> 637ee229

[libraries]
kotest-property = { module = "io.kotest:kotest-property", version.ref = "kotest" }
kafka-connect = { module = "org.apache.kafka:connect-runtime", version.ref = "kafka" }
kafka-clients = { module = "org.apache.kafka:kafka-clients", version.ref = "kafka" }
kafka-streams = { module = "org.apache.kafka:kafka-streams", version.ref = "kafka" }
kotlin-scripting-compiler-embeddable = { module = "org.jetbrains.kotlin:kotlin-scripting-compiler-embeddable", version.ref = "kotlin" }
kotlin-stdlib = { module = "org.jetbrains.kotlin:kotlin-stdlib", version.ref = "kotlin" }
kotlinx-coroutines-core = { module = "org.jetbrains.kotlinx:kotlinx-coroutines-core", version.ref = "kotlinx-coroutines" }
kotlinx-coroutines-jdk8 = { module = "org.jetbrains.kotlinx:kotlinx-coroutines-jdk8", version.ref = "kotlinx-coroutines" }
testcontainers-kafka = { module = "org.testcontainers:kafka", version.ref = "testcontainers-kafka" }
slf4j-api = { module = "org.slf4j:slf4j-api", version.ref = "slf4j" }
slf4j-simple = { module = "org.slf4j:slf4j-simple", version.ref = "slf4j" }

[plugins]
kotlin-jvm = { id = "org.jetbrains.kotlin.jvm", version.ref = "kotlin" }
dokka = { id = "org.jetbrains.dokka", version.ref = "dokka" }
kover = { id = "org.jetbrains.kotlinx.kover", version.ref = "kover" }
spotless = { id = "com.diffplug.spotless", version.ref = "spotless" }
publish = { id = "com.vanniktech.maven.publish", version.ref="publish" }
knit = { id = "org.jetbrains.kotlinx.knit", version.ref="knit" }
power-assert = { id = "com.bnorm.power.kotlin-power-assert", version.ref="power-assert" }<|MERGE_RESOLUTION|>--- conflicted
+++ resolved
@@ -3,16 +3,6 @@
 kafka = "3.6.1"
 kotlin = "1.9.22"
 kotlinx-coroutines = "1.7.3"
-<<<<<<< HEAD
-dokka = "1.9.0"
-knit = "0.4.0"
-kover = "0.7.4"
-testcontainers-kafka = "1.19.1"
-slf4j = "2.0.9"
-spotless="6.22.0"
-publish="0.25.3"
-power-assert="0.13.0"
-=======
 dokka = "1.9.10"
 knit = "0.5.0"
 kover = "0.7.5"
@@ -20,7 +10,7 @@
 slf4j = "2.0.11"
 spotless="6.25.0"
 publish="0.27.0"
->>>>>>> 637ee229
+power-assert="0.13.0"
 
 [libraries]
 kotest-property = { module = "io.kotest:kotest-property", version.ref = "kotest" }
